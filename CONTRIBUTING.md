--- conflicted
+++ resolved
@@ -163,19 +163,11 @@
 ### Gitlab CI Pipelines
 - `.gitlab-ci.yaml`
 - Pipelines will always run as baseline:
-<<<<<<< HEAD
-  - `build`, `linting`, `lite`, `docs`, `test`->`coverage` (or `functional` superset)
-- Feature work should happen in short-lived (as much as possible) branches off of `main`
-- Merge request pipelines from features to `main` will trigger baseline run
-- Completed merge requests in to `main` will trigger commit pipeline with with functional tests and
-  - Run additional jobs: `tag release candidate`, `pages`->`pages:deploy`
-=======
   - `build`, `linting`, `dependency tests`, `docs`, `test`->`coverage` (or `functional` superset)
 - Feature work should happen in short-lived (as much as possible) branches off of `develop`
 - Merge requests from features to `develop` will trigger baseline run
 - Completed merge requests in to `develop` will trigger baseline and additionally
   - Run additional jobs: `create_mr`, `pages`->`pages:deploy`
->>>>>>> 13397a7f
     - `pages`->`pages:deploy`: pushes artifacts from docs to pages html server
     - `tag release candidate`: adds the `latest-known-good` tag to the build on successful run of tests
 - A scheduled release pipeline runs on a weekly cadence against `latest-known-good` tag
