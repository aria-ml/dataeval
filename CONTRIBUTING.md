--- conflicted
+++ resolved
@@ -152,68 +152,6 @@
 
 This repo contains a specific location for prototype code that is being used for R&D work. This segregates incomplete/untested/undocumented work from released work to ensure that the `main` branch remains in a state that can be released/shipped at any point.
 
-<<<<<<< HEAD
 ## Branching and Release Workflow
 
-Additional information on how branching and releases are managed for DAML can be found in our [Branching and Release Workflow](BRANCHING.md) documentation.
-=======
-## Branching Release Workflow
-
-This section outlines the branching and release strategy used for DAML.
-
-### Branching Strategy
-
-Development is done using a lightweight version of Gitflow.  There are 2 long lived branches, `develop` and `main`.  Development happens against the `develop` branch and changes merged in to `develop` are added to a new or existing merge request in to `main`.
-
-The merge request in to `main` includes additional validation in the form of extensive functional tests.  After feature validation is performed and documentation is reviewed, the merge request is approved and `develop` is merged in to `main`, which triggers release to PyPI and ReadTheDocs.
-
-Hotfixes are merged directly in to `main` and the change is cherry-picked in to `develop`.
-
-### Branching Diagram
-![image info](.gitlab/branching.png)
-
-### Gitlab CI Pipelines
-- `.gitlab-ci.yaml`
-- Pipelines will always run as baseline:
-  - `build`, `linting`, `dependency tests`, `docs`, `test`->`coverage` (or `functional` superset)
-- Feature work should happen in short-lived (as much as possible) branches off of `develop`
-- Merge requests from features to `develop` will trigger baseline run
-- Completed merge requests in to `develop` will trigger baseline and additionally
-  - Run additional jobs: `create_mr`, `pages`->`pages:deploy`
-    - `pages`->`pages:deploy`: pushes artifacts from docs to pages html server
-    - `create_mr`: creates or updates the merge request from develop->main with features included in the pending release
-- Merge requests from `develop` to `main` will trigger baseline with functional tests
-  - Run additional jobs: `functional`->`coverage`
-- TODO: Hotfixes branch from `main` and merged directly back in to `main`
-  - The commit for the hotfix will then be cherry-picked in to `develop`
-- Completed merge requests in to `main` will trigger baseline and additionally
-  - Run additional jobs: `changelog`, `publish`, `tag`
-  - `changelog`: updates the changelog in develop with new features and cherry picks change into main
-  - `publish`: packages DAML and publishes to JATIC Gitlab internal repository
-  - `tag`: adds an annotated tag with version number for the change
-
-### Github Actions
-- `.github/workflows/publish.yml`
-- This action is configured on new tags to publish to pypi
-
-### ReadTheDocs Pipeline
------------
-- `.readthedocs.yaml`
-- The pipeline is configured to build documentation using Sphinx on changes to the Github repository for branches `develop` and `main`: 
-
-
-[github-ci]: https://github.com/aria-ml/daml/workflows/Upload%20Python%20Package/badge.svg
-[github-link]: https://github.com/aria-ml/daml
-[rtd-badge]: https://readthedocs.org/projects/daml/badge/?version=latest
-[rtd-link]: https://daml.readthedocs.io/en/latest/?badge=latest
-[pypi-badge]: https://img.shields.io/pypi/v/daml.svg
-[pypi-link]: https://pypi.org/project/daml
-[conda-badge]: https://anaconda.org/aria-ml/daml/badges/version.svg
-[conda-link]: https://anaconda.org/aria-ml/daml
-[black-badge]: https://img.shields.io/badge/code%20style-black-000000.svg
-[black-link]: https://github.com/ambv/black
-[license-badge]: https://anaconda.org/aria-ml/daml/badges/license.svg
-[license-link]: https://github.com/aria-ml/daml/blob/main/LICENSE.txt
-
-<!-- end contributing -->
->>>>>>> 1468aa5c
+Additional information on how branching and releases are managed for DAML can be found in our [Branching and Release Workflow](BRANCHING.md) documentation.